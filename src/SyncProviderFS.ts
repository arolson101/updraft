///<reference path="./verify.ts"/>
///<reference path="./Store.ts"/>
///<reference path="./Sync.ts"/>


/*
Filesystem structure:
  root (empty string)
    <store>/ - updraft store name
      index.dat - information about the store & encryption key
      <source name>/ (unique device name)
        <timestamp>.dat - changes

index.dat:
  encryption key, encrypted with GUID, requires a connected device to read
*/


namespace Updraft {
<<<<<<< HEAD

  export interface FileInfo {
    name: string;
    directory: boolean;
    size: number;
=======
  const INDEX_FILENAME = "index.dat";
  
  interface IndexContents {
    key: string;
>>>>>>> 8509346b
  }

  export interface SyncProviderFSOptions {
    name: string;

    // crypto
    generateKey(): string;
    encrypt(key: string, data: string): string;
    decrypt(key: string, data: string): string;

    // compression
    compress(data: string): string;
    decompress(data: string): string;
    
    // filesystem
    pathCombine(...components: string[]): string;
    listFiles(dir: string): Promise<FileInfo[]>;
    readFile(path: string): Promise<string>;
    writeFile(path: string, data: string): Promise<any>;
  }

  export class SyncProviderFS implements SyncProvider {
<<<<<<< HEAD
    options: SyncProviderFSOptions;

    constructor(options: SyncProviderFSOptions) {
      this.options = options;
    }

    getStores(): Promise<string[]> {
      return this.options.listFiles("")
      .then(files => { 
        const stores = files.filter((info: FileInfo) => info.size > 0).map(info => info.name);
        return Promise.resolve(stores);
      });
    }

    open(storeName: string, store: Store2): SyncConnection {
      return new SyncConnectionFS(storeName, store, this.options);
    }
  }


  export class SyncConnectionFS implements SyncConnection {
    storeName: string;
    store: Store2;
    options: SyncProviderFSOptions;
    key: string;
    source: string;
    
    constructor(storeName: string, store: Store2, options: SyncProviderFSOptions) {
      this.storeName = storeName;
      this.store = store;
      this.options = options;
    }

    constructPath(basename: string, batch: number): string {
=======
    private options: SyncProviderFSOptions;
    private storeName: string;
    private store: StoreSync;
    private source: string;
    private index: IndexContents;

    constructor(params: SyncProviderFSOptions) {
      this.options = params;
    }
    
    private constructPath(basename: string, batch: number): string {
>>>>>>> 8509346b
      return basename;
    }
    
    private getKeyName(): string {
      return this.options.name + "_key";
    }
    
<<<<<<< HEAD
    init(storeName: string, store: Store2): Promise<any> {
=======
    async init(storeName: string, store: StoreSync) {
      const { listFiles } = this.options;
>>>>>>> 8509346b
      this.storeName = storeName;
      this.store = store;
      const files = await listFiles(this.storeName);
      await this.loadIndex(files);
      await this.ingestChanges(files);
    }
    
    private async loadIndex(files: string[]) {
      const { readFile, pathCombine } = this.options;
      let indexText: string;
      if (files.find(name => name === INDEX_FILENAME)) {
        indexText = await readFile(pathCombine(this.storeName, INDEX_FILENAME));
      }
      else {
        indexText = await this.generateIndex();
      }
<<<<<<< HEAD
      p = p.then(() => this.options.listFiles(this.storeName))
      .then((files: FileInfo[]): any => {
        
      });
      return p;
    }
    
    saveChanges(basename: string, store: Store2) {
=======
      this.index = fromText(indexText);
    }
    
    private async generateIndex() {
      const { pathCombine, generateKey, writeFile } = this.options;
      const path = pathCombine(this.storeName, INDEX_FILENAME);
      const contents: IndexContents = {
        key: generateKey()
      };
      const text = toText(contents);
      await writeFile(path, text);
      return text;
    }
    
    private async ingestChanges(files: string[]) {
      // find last ingested change
    }
    
    private async ingestFile(path: string) {
      const { readFile, decrypt, decompress } = this.options;
      const contents = await readFile(path);
      let i = decrypt(this.index.key, contents);
      i = decompress(i);
      let changes: TableChange<any, any>[] = fromText(i);
      return this.store.addFromSource(changes, this.source);
    }
    
    saveChanges(basename: string, store: StoreSync) {
      const { compress, encrypt, pathCombine, writeFile } = this.options;
>>>>>>> 8509346b
      const params: FindChangesOptions = {
        minSyncId: 0,
        maxSyncId: 0,
        limit: 1000,
        process: (batch: number, changes: TableChange<any, any>[]): Promise<any> => {
          let o = toText(changes);
<<<<<<< HEAD
          o = this.options.compress(o);
          o = this.options.encrypt(this.key, o);
          let path = this.constructPath(basename, batch);
          return this.options.writeFile(path, o);
=======
          o = compress(o);
          o = encrypt(this.index.key, o);
          let path = pathCombine(this.storeName, basename, batch as any);
          return writeFile(path, o);
>>>>>>> 8509346b
        },
        complete: (batchCount: number, success: boolean): Promise<any> => {
          return Promise.resolve();
        }
      };
    }

    writeChange(basename: string, batch: number, data: string) {

    }
    
<<<<<<< HEAD
    loadChanges(data: string): Promise<any> {
      let i = this.options.decrypt(this.key, data);
      i = this.options.decompress(i);
      let changes: TableChange<any, any>[] = fromText(i);
      return this.store.addFromSource(changes, this.source);
=======
    onOpened(storeName: string, store: StoreSync): any {
      this.storeName = storeName;
      this.store = store;
      this.source = "";
>>>>>>> 8509346b
    }

    onOpened(): any {}
    onChanged(): any {}
  }
  
  class DropboxSyncProvider extends SyncProviderFS {
    constructor(user: string, password: string) {
      let params: SyncProviderFSOptions = {
        name: "dropbox",

        generateKey: () => "generatedKey",
        encrypt: (key: string, data: string): string => data,
        decrypt: (key: string, data: string): string => data,

        compress: (data: string): string => data,
        decompress: (data: string): string => data,
      
        pathCombine: (...components: string[]): string => components.join("/"),
        listFiles: (dir: string): Promise<FileInfo[]> => Promise.resolve([]),
        readFile: (path: string): Promise<string> => Promise.resolve(""),
        writeFile: (path: string, data: string): Promise<any> => Promise.resolve(),
      };

      super(params);
    }
  }
  
  function test() {
    let dsp = new DropboxSyncProvider("username", "password");
  }
}<|MERGE_RESOLUTION|>--- conflicted
+++ resolved
@@ -17,18 +17,17 @@
 
 
 namespace Updraft {
-<<<<<<< HEAD
 
   export interface FileInfo {
     name: string;
     directory: boolean;
     size: number;
-=======
+  }
+
   const INDEX_FILENAME = "index.dat";
   
   interface IndexContents {
     key: string;
->>>>>>> 8509346b
   }
 
   export interface SyncProviderFSOptions {
@@ -51,7 +50,6 @@
   }
 
   export class SyncProviderFS implements SyncProvider {
-<<<<<<< HEAD
     options: SyncProviderFSOptions;
 
     constructor(options: SyncProviderFSOptions) {
@@ -78,7 +76,8 @@
     options: SyncProviderFSOptions;
     key: string;
     source: string;
-    
+    private index: IndexContents; 
+
     constructor(storeName: string, store: Store2, options: SyncProviderFSOptions) {
       this.storeName = storeName;
       this.store = store;
@@ -86,19 +85,6 @@
     }
 
     constructPath(basename: string, batch: number): string {
-=======
-    private options: SyncProviderFSOptions;
-    private storeName: string;
-    private store: StoreSync;
-    private source: string;
-    private index: IndexContents;
-
-    constructor(params: SyncProviderFSOptions) {
-      this.options = params;
-    }
-    
-    private constructPath(basename: string, batch: number): string {
->>>>>>> 8509346b
       return basename;
     }
     
@@ -106,12 +92,8 @@
       return this.options.name + "_key";
     }
     
-<<<<<<< HEAD
-    init(storeName: string, store: Store2): Promise<any> {
-=======
-    async init(storeName: string, store: StoreSync) {
+    async init(storeName: string, store: Store2) {
       const { listFiles } = this.options;
->>>>>>> 8509346b
       this.storeName = storeName;
       this.store = store;
       const files = await listFiles(this.storeName);
@@ -119,25 +101,15 @@
       await this.ingestChanges(files);
     }
     
-    private async loadIndex(files: string[]) {
+    private async loadIndex(files: FileInfo[]) {
       const { readFile, pathCombine } = this.options;
       let indexText: string;
-      if (files.find(name => name === INDEX_FILENAME)) {
+      if (files.find(f => f.name === INDEX_FILENAME)) {
         indexText = await readFile(pathCombine(this.storeName, INDEX_FILENAME));
       }
       else {
         indexText = await this.generateIndex();
       }
-<<<<<<< HEAD
-      p = p.then(() => this.options.listFiles(this.storeName))
-      .then((files: FileInfo[]): any => {
-        
-      });
-      return p;
-    }
-    
-    saveChanges(basename: string, store: Store2) {
-=======
       this.index = fromText(indexText);
     }
     
@@ -152,7 +124,7 @@
       return text;
     }
     
-    private async ingestChanges(files: string[]) {
+    private async ingestChanges(files: FileInfo[]) {
       // find last ingested change
     }
     
@@ -165,26 +137,18 @@
       return this.store.addFromSource(changes, this.source);
     }
     
-    saveChanges(basename: string, store: StoreSync) {
+    saveChanges(basename: string, store: Store2) {
       const { compress, encrypt, pathCombine, writeFile } = this.options;
->>>>>>> 8509346b
       const params: FindChangesOptions = {
         minSyncId: 0,
         maxSyncId: 0,
         limit: 1000,
         process: (batch: number, changes: TableChange<any, any>[]): Promise<any> => {
           let o = toText(changes);
-<<<<<<< HEAD
-          o = this.options.compress(o);
-          o = this.options.encrypt(this.key, o);
-          let path = this.constructPath(basename, batch);
-          return this.options.writeFile(path, o);
-=======
           o = compress(o);
           o = encrypt(this.index.key, o);
           let path = pathCombine(this.storeName, basename, batch as any);
           return writeFile(path, o);
->>>>>>> 8509346b
         },
         complete: (batchCount: number, success: boolean): Promise<any> => {
           return Promise.resolve();
@@ -196,18 +160,11 @@
 
     }
     
-<<<<<<< HEAD
     loadChanges(data: string): Promise<any> {
       let i = this.options.decrypt(this.key, data);
       i = this.options.decompress(i);
       let changes: TableChange<any, any>[] = fromText(i);
       return this.store.addFromSource(changes, this.source);
-=======
-    onOpened(storeName: string, store: StoreSync): any {
-      this.storeName = storeName;
-      this.store = store;
-      this.source = "";
->>>>>>> 8509346b
     }
 
     onOpened(): any {}
